--- conflicted
+++ resolved
@@ -94,10 +94,6 @@
 - waleed al qadi (waleedq)  
 - rewrite by MaZderMind (github@mazdermind.de).  
 - bug fix / misc changes by Chris Williams ([PureForm](https://github.com/PureForm)).
-<<<<<<< HEAD
-- rewrite to C++ / auto recompile by Opeey ([Opeey](https://github.com/Opeey))
-=======
-- rewrite to C++ / map-file generation by Opeey ([Opeey](https://github.com/Opeey))
->>>>>>> 2da0de37
+- rewrite to C++ / map-file generation / auto recompile by Opeey ([Opeey](https://github.com/Opeey))
 
 note: feel free to fork and contrib to this project or to drop us a mail